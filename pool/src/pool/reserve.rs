use cast::i128;
use soroban_fixed_point_math::FixedPoint;
use soroban_sdk::{contracttype, panic_with_error, unwrap::UnwrapOptimized, Address, Env};

use crate::{
    constants::{SCALAR_7, SCALAR_9},
    errors::PoolError,
    pool::actions::RequestType,
    storage::{self, PoolConfig, ReserveData},
};

use super::interest::calc_accrual;

#[derive(Clone)]
#[contracttype]
pub struct Reserve {
    pub asset: Address,        // the underlying asset address
    pub index: u32,            // the reserve index in the pool
    pub l_factor: u32,         // the liability factor for the reserve
    pub c_factor: u32,         // the collateral factor for the reserve
    pub max_util: u32,         // the maximum utilization rate for the reserve
    pub last_time: u64,        // the last block the data was updated
    pub scalar: i128,          // scalar used for positions, b/d token supply, and credit
    pub d_rate: i128,          // the conversion rate from dToken to underlying (9 decimals)
    pub b_rate: i128,          // the conversion rate from bToken to underlying (9 decimals)
    pub ir_mod: i128,          // the interest rate curve modifier (9 decimals)
    pub b_supply: i128,        // the total supply of b tokens
    pub d_supply: i128,        // the total supply of d tokens
    pub backstop_credit: i128, // the total amount of underlying tokens owed to the backstop
    pub collateral_cap: i128, // the total amount of underlying tokens that can be used as collateral
    pub enabled: bool,        // is the reserve enabled
}

impl Reserve {
    /// Load a Reserve from the ledger and update to the current ledger timestamp.
    ///
    /// **NOTE**: This function is not cached, and should be called from the Pool.
    ///
    /// ### Arguments
    /// * pool_config - The pool configuration
    /// * asset - The address of the underlying asset
    ///
    /// ### Panics
    /// Panics if the asset is not supported, if emissions cannot be updated, or if the reserve
    /// cannot be updated to the current ledger timestamp.
    pub fn load(e: &Env, pool_config: &PoolConfig, asset: &Address) -> Reserve {
        let reserve_config = storage::get_res_config(e, asset);
        let reserve_data = storage::get_res_data(e, asset);
        let mut reserve = Reserve {
            asset: asset.clone(),
            index: reserve_config.index,
            l_factor: reserve_config.l_factor,
            c_factor: reserve_config.c_factor,
            max_util: reserve_config.max_util,
            last_time: reserve_data.last_time,
            scalar: 10i128.pow(reserve_config.decimals),
            d_rate: reserve_data.d_rate,
            b_rate: reserve_data.b_rate,
            ir_mod: reserve_data.ir_mod,
            b_supply: reserve_data.b_supply,
            d_supply: reserve_data.d_supply,
            backstop_credit: reserve_data.backstop_credit,
            collateral_cap: reserve_config.collateral_cap,
            enabled: reserve_config.enabled,
        };

        // short circuit if the reserve has already been updated this ledger
        if e.ledger().timestamp() == reserve.last_time {
            return reserve;
        }

        if reserve.b_supply == 0 {
            reserve.last_time = e.ledger().timestamp();
            return reserve;
        }

        let cur_util = reserve.utilization();
        if cur_util == 0 {
            // if there are no assets borrowed, we don't need to update the reserve
            reserve.last_time = e.ledger().timestamp();
            return reserve;
        }

        let (loan_accrual, new_ir_mod) = calc_accrual(
            e,
            &reserve_config,
            cur_util,
            reserve.ir_mod,
            reserve.last_time,
        );
        reserve.ir_mod = new_ir_mod;

        let pre_update_liabilities = reserve.total_liabilities();
        reserve.d_rate = loan_accrual
            .fixed_mul_ceil(reserve.d_rate, SCALAR_9)
            .unwrap_optimized();
        let accrued_interest = reserve.total_liabilities() - pre_update_liabilities;

        reserve.gulp(pool_config.bstop_rate, accrued_interest);

        reserve.last_time = e.ledger().timestamp();
        reserve
    }

    /// Store the updated reserve to the ledger.
    pub fn store(&self, e: &Env) {
        let reserve_data = ReserveData {
            d_rate: self.d_rate,
            b_rate: self.b_rate,
            ir_mod: self.ir_mod,
            b_supply: self.b_supply,
            d_supply: self.d_supply,
            backstop_credit: self.backstop_credit,
            last_time: self.last_time,
        };
        storage::set_res_data(e, &self.asset, &reserve_data);
    }

    /// Accrue tokens to the reserve supply. This issues any `backstop_credit` required and updates the reserve's bRate to account for the additional tokens.
    ///
    /// ### Arguments
    /// * bstop_rate - The backstop take rate for the pool
    /// * accrued - The amount of additional underlying tokens
    pub fn gulp(&mut self, bstop_rate: u32, accrued: i128) {
        let pre_update_supply = self.total_supply();

        if accrued > 0 {
            // credit the backstop underlying from the accrued interest based on the backstop rate
            // update the accrued interest to reflect the amount the pool accrued
            let mut new_backstop_credit: i128 = 0;
            if bstop_rate > 0 {
                new_backstop_credit = accrued
                    .fixed_mul_floor(i128(bstop_rate), SCALAR_7)
                    .unwrap_optimized();
                self.backstop_credit += new_backstop_credit;
            }
            self.b_rate = (pre_update_supply + accrued - new_backstop_credit)
                .fixed_div_floor(self.b_supply, SCALAR_9)
                .unwrap_optimized();
        }
    }

    /// Fetch the current utilization rate for the reserve normalized to 7 decimals
    pub fn utilization(&self) -> i128 {
        self.total_liabilities()
            .fixed_div_ceil(self.total_supply(), SCALAR_7)
            .unwrap_optimized()
    }

    /// Require that the utilization rate is below the maximum allowed, or panic.
    pub fn require_utilization_below_max(&self, e: &Env) {
        if self.utilization() > i128(self.max_util) {
            panic_with_error!(e, PoolError::InvalidUtilRate)
        }
    }

    /// Check the action is allowed according to the reserve status, or panic.
    ///
    /// ### Arguments
    /// * `action_type` - The type of action being performed
    pub fn require_action_allowed(&self, e: &Env, action_type: u32) {
        // disable borrowing or auction cancellation for any non-active pool and disable supplying for any frozen pool
        if !self.enabled {
            if action_type == RequestType::Supply as u32
                || action_type == RequestType::SupplyCollateral as u32
                || action_type == RequestType::Borrow as u32
            {
                panic_with_error!(e, PoolError::ReserveDisabled);
            }
        }
    }

    /// Fetch the total liabilities for the reserve in underlying tokens
    pub fn total_liabilities(&self) -> i128 {
        self.to_asset_from_d_token(self.d_supply)
    }

    /// Fetch the total supply for the reserve in underlying tokens
    pub fn total_supply(&self) -> i128 {
        self.to_asset_from_b_token(self.b_supply)
    }

    /********** Conversion Functions **********/

    /// Convert d_tokens to the corresponding asset value
    ///
    /// ### Arguments
    /// * `d_tokens` - The amount of tokens to convert
    pub fn to_asset_from_d_token(&self, d_tokens: i128) -> i128 {
        d_tokens
            .fixed_mul_ceil(self.d_rate, SCALAR_9)
            .unwrap_optimized()
    }

    /// Convert b_tokens to the corresponding asset value
    ///
    /// ### Arguments
    /// * `b_tokens` - The amount of tokens to convert
    pub fn to_asset_from_b_token(&self, b_tokens: i128) -> i128 {
        b_tokens
            .fixed_mul_floor(self.b_rate, SCALAR_9)
            .unwrap_optimized()
    }

    /// Convert d_tokens to their corresponding effective asset value. This
    /// takes into account the liability factor.
    ///
    /// ### Arguments
    /// * `d_tokens` - The amount of tokens to convert
    pub fn to_effective_asset_from_d_token(&self, d_tokens: i128) -> i128 {
        let assets = self.to_asset_from_d_token(d_tokens);
        assets
            .fixed_div_ceil(i128(self.l_factor), SCALAR_7)
            .unwrap_optimized()
    }

    /// Convert b_tokens to the corresponding effective asset value. This
    /// takes into account the collateral factor.
    ///
    /// ### Arguments
    /// * `b_tokens` - The amount of tokens to convert
    pub fn to_effective_asset_from_b_token(&self, b_tokens: i128) -> i128 {
        let assets = self.to_asset_from_b_token(b_tokens);
        assets
            .fixed_mul_floor(i128(self.c_factor), SCALAR_7)
            .unwrap_optimized()
    }

    /// Convert asset tokens to the corresponding d token value - rounding up
    ///
    /// ### Arguments
    /// * `amount` - The amount of tokens to convert
    pub fn to_d_token_up(&self, amount: i128) -> i128 {
        amount
            .fixed_div_ceil(self.d_rate, SCALAR_9)
            .unwrap_optimized()
    }

    /// Convert asset tokens to the corresponding d token value - rounding down
    ///
    /// ### Arguments
    /// * `amount` - The amount of tokens to convert
    pub fn to_d_token_down(&self, amount: i128) -> i128 {
        amount
            .fixed_div_floor(self.d_rate, SCALAR_9)
            .unwrap_optimized()
    }

    /// Convert asset tokens to the corresponding b token value - round up
    ///
    /// ### Arguments
    /// * `amount` - The amount of tokens to convert
    pub fn to_b_token_up(&self, amount: i128) -> i128 {
        amount
            .fixed_div_ceil(self.b_rate, SCALAR_9)
            .unwrap_optimized()
    }

    /// Convert asset tokens to the corresponding b token value - round down
    ///
    /// ### Arguments
    /// * `amount` - The amount of tokens to convert
    pub fn to_b_token_down(&self, amount: i128) -> i128 {
        amount
            .fixed_div_floor(self.b_rate, SCALAR_9)
            .unwrap_optimized()
    }
}

#[cfg(test)]
mod tests {
    use super::*;
    use crate::testutils;
    use soroban_sdk::testutils::{Address as _, Ledger, LedgerInfo};
    #[test]
    fn test_load_reserve() {
        let e = Env::default();
        e.mock_all_auths();

        e.ledger().set(LedgerInfo {
            timestamp: 123456 * 5,
            protocol_version: 22,
            sequence_number: 123456,
            network_id: Default::default(),
            base_reserve: 10,
            min_temp_entry_ttl: 10,
            min_persistent_entry_ttl: 10,
            max_entry_ttl: 3110400,
        });

        let bombadil = Address::generate(&e);
        let pool = testutils::create_pool(&e);
        let oracle = Address::generate(&e);

        let (underlying, _) = testutils::create_token_contract(&e, &bombadil);
        let (reserve_config, mut reserve_data) = testutils::default_reserve_meta();
        reserve_data.d_rate = 1_345_678_123;
        reserve_data.b_rate = 1_123_456_789;
        reserve_data.d_supply = 65_0000000;
        reserve_data.b_supply = 99_0000000;
        testutils::create_reserve(&e, &pool, &underlying, &reserve_config, &reserve_data);

        let pool_config = PoolConfig {
            oracle,
            bstop_rate: 0_2000000,
            status: 0,
            max_positions: 5,
        };
        e.as_contract(&pool, || {
            storage::set_pool_config(&e, &pool_config);
            let reserve = Reserve::load(&e, &pool_config, &underlying);

            // (accrual: 1_002_957_369, util: .7864353)
            assert_eq!(reserve.d_rate, 1_349_657_800);
            assert_eq!(reserve.b_rate, 1_125_547_124);
            assert_eq!(reserve.ir_mod, 1_044_981_563);
            assert_eq!(reserve.d_supply, 65_0000000);
            assert_eq!(reserve.b_supply, 99_0000000);
            assert_eq!(reserve.backstop_credit, 0_0517358);
            assert_eq!(reserve.last_time, 617280);
        });
    }

    #[test]
    fn test_load_reserve_zero_supply() {
        let e = Env::default();
        e.mock_all_auths();

        e.ledger().set(LedgerInfo {
            timestamp: 123456 * 5,
            protocol_version: 22,
            sequence_number: 123456,
            network_id: Default::default(),
            base_reserve: 10,
            min_temp_entry_ttl: 10,
            min_persistent_entry_ttl: 10,
            max_entry_ttl: 3110400,
        });

        let bombadil = Address::generate(&e);
        let pool = testutils::create_pool(&e);
        let oracle = Address::generate(&e);

        let (underlying, _) = testutils::create_token_contract(&e, &bombadil);
        let (reserve_config, mut reserve_data) = testutils::default_reserve_meta();
        reserve_data.d_rate = 0;
        reserve_data.b_rate = 0;
        reserve_data.d_supply = 0;
        reserve_data.b_supply = 0;
        testutils::create_reserve(&e, &pool, &underlying, &reserve_config, &reserve_data);

        let pool_config = PoolConfig {
            oracle,
            bstop_rate: 0_2000000,
            status: 0,
            max_positions: 4,
        };
        e.as_contract(&pool, || {
            storage::set_pool_config(&e, &pool_config);
            let reserve = Reserve::load(&e, &pool_config, &underlying);

            // (accrual: 1_002_957_369, util: .7864352)q
            assert_eq!(reserve.d_rate, 0);
            assert_eq!(reserve.b_rate, 0);
            assert_eq!(reserve.ir_mod, 1_000_000_000);
            assert_eq!(reserve.d_supply, 0);
            assert_eq!(reserve.b_supply, 0);
            assert_eq!(reserve.backstop_credit, 0);
            assert_eq!(reserve.last_time, 617280);
        });
    }

    #[test]
    fn test_load_reserve_zero_util() {
        let e = Env::default();
        e.mock_all_auths();

        e.ledger().set(LedgerInfo {
            timestamp: 123456 * 5,
            protocol_version: 22,
            sequence_number: 123456,
            network_id: Default::default(),
            base_reserve: 10,
            min_temp_entry_ttl: 10,
            min_persistent_entry_ttl: 10,
            max_entry_ttl: 3110400,
        });

        let bombadil = Address::generate(&e);
        let pool = testutils::create_pool(&e);
        let oracle = Address::generate(&e);

        let (underlying, _) = testutils::create_token_contract(&e, &bombadil);
        let (reserve_config, mut reserve_data) = testutils::default_reserve_meta();
        reserve_data.d_rate = 0;
        reserve_data.d_supply = 0;
        testutils::create_reserve(&e, &pool, &underlying, &reserve_config, &reserve_data);

        let pool_config = PoolConfig {
            oracle,
            bstop_rate: 0_2000000,
            status: 0,
            max_positions: 4,
        };
        e.as_contract(&pool, || {
            storage::set_pool_config(&e, &pool_config);
            let reserve = Reserve::load(&e, &pool_config, &underlying);

            assert_eq!(reserve.d_rate, 0);
            assert_eq!(reserve.b_rate, reserve_data.b_rate);
            assert_eq!(reserve.ir_mod, reserve_data.ir_mod);
            assert_eq!(reserve.d_supply, 0);
            assert_eq!(reserve.b_supply, reserve_data.b_supply);
            assert_eq!(reserve.backstop_credit, 0);
            assert_eq!(reserve.last_time, 617280);
        });
    }

    #[test]
    fn test_load_reserve_zero_bstop_rate() {
        let e = Env::default();
        e.mock_all_auths();

        e.ledger().set(LedgerInfo {
            timestamp: 123456 * 5,
            protocol_version: 22,
            sequence_number: 123456,
            network_id: Default::default(),
            base_reserve: 10,
            min_temp_entry_ttl: 10,
            min_persistent_entry_ttl: 10,
            max_entry_ttl: 3110400,
        });

        let bombadil = Address::generate(&e);
        let pool = testutils::create_pool(&e);
        let oracle = Address::generate(&e);

        let (underlying, _) = testutils::create_token_contract(&e, &bombadil);
        let (reserve_config, mut reserve_data) = testutils::default_reserve_meta();
        reserve_data.d_rate = 1_345_678_123;
        reserve_data.b_rate = 1_123_456_789;
        reserve_data.d_supply = 65_0000000;
        reserve_data.b_supply = 99_0000000;
        testutils::create_reserve(&e, &pool, &underlying, &reserve_config, &reserve_data);

        let pool_config = PoolConfig {
            oracle,
            bstop_rate: 0,
            status: 0,
            max_positions: 4,
        };
        e.as_contract(&pool, || {
            storage::set_pool_config(&e, &pool_config);
            let reserve = Reserve::load(&e, &pool_config, &underlying);

            // (accrual: 1_002_957_369, util: .7864353)
            assert_eq!(reserve.d_rate, 1_349_657_800);
            assert_eq!(reserve.b_rate, 1_126_069_708);
            assert_eq!(reserve.ir_mod, 1_044_981_563);
            assert_eq!(reserve.d_supply, 65_0000000);
            assert_eq!(reserve.b_supply, 99_0000000);
            assert_eq!(reserve.backstop_credit, 0);
            assert_eq!(reserve.last_time, 617280);
        });
    }

    #[test]
    fn test_store() {
        let e = Env::default();
        e.mock_all_auths();

        e.ledger().set(LedgerInfo {
            timestamp: 123456 * 5,
            protocol_version: 22,
            sequence_number: 123456,
            network_id: Default::default(),
            base_reserve: 10,
            min_temp_entry_ttl: 10,
            min_persistent_entry_ttl: 10,
            max_entry_ttl: 3110400,
        });

        let bombadil = Address::generate(&e);
        let pool = testutils::create_pool(&e);
        let oracle = Address::generate(&e);

        let (underlying, _) = testutils::create_token_contract(&e, &bombadil);
        let (reserve_config, mut reserve_data) = testutils::default_reserve_meta();
        reserve_data.d_rate = 1_345_678_123;
        reserve_data.b_rate = 1_123_456_789;
        reserve_data.d_supply = 65_0000000;
        reserve_data.b_supply = 99_0000000;
        testutils::create_reserve(&e, &pool, &underlying, &reserve_config, &reserve_data);

        let pool_config = PoolConfig {
            oracle,
            bstop_rate: 0_2000000,
            status: 0,
            max_positions: 4,
        };
        e.as_contract(&pool, || {
            storage::set_pool_config(&e, &pool_config);
            let reserve = Reserve::load(&e, &pool_config, &underlying);
            reserve.store(&e);

            let reserve_data = storage::get_res_data(&e, &underlying);

            // (accrual: 1_002_957_369, util: .7864353)
            assert_eq!(reserve_data.d_rate, 1_349_657_800);
            assert_eq!(reserve_data.b_rate, 1_125_547_124);
            assert_eq!(reserve_data.ir_mod, 1_044_981_563);
            assert_eq!(reserve_data.d_supply, 65_0000000);
            assert_eq!(reserve_data.b_supply, 99_0000000);
            assert_eq!(reserve_data.backstop_credit, 0_0517358);
            assert_eq!(reserve_data.last_time, 617280);
        });
    }

    #[test]
    fn test_utilization() {
        let e = Env::default();

        let mut reserve = testutils::default_reserve(&e);
        reserve.d_rate = 1_345_678_123;
        reserve.b_rate = 1_123_456_789;
        reserve.b_supply = 99_0000000;
        reserve.d_supply = 65_0000000;

        let result = reserve.utilization();

        assert_eq!(result, 0_7864353);
    }

    #[test]
    fn test_require_utilization_below_max_pass() {
        let e = Env::default();

        let mut reserve = testutils::default_reserve(&e);
        reserve.b_supply = 99_0000000;
        reserve.d_supply = 65_0000000;

        reserve.require_utilization_below_max(&e);
        // no panic
        assert!(true);
    }

    #[test]
    #[should_panic(expected = "Error(Contract, #1207)")]
    fn test_require_utilization_under_max_panic() {
        let e = Env::default();

        let mut reserve = testutils::default_reserve(&e);
        reserve.b_supply = 100_0000000;
        reserve.d_supply = 95_0000100;

        reserve.require_utilization_below_max(&e);
    }

    /***** Token Transfer Math *****/

    #[test]
    fn test_to_asset_from_d_token() {
        let e = Env::default();

        let mut reserve = testutils::default_reserve(&e);
        reserve.d_rate = 1_321_834_961;
        reserve.b_supply = 99_0000000;
        reserve.d_supply = 65_0000000;

        let result = reserve.to_asset_from_d_token(1_1234567);

        assert_eq!(result, 1_4850244);
    }

    #[test]
    fn test_to_asset_from_b_token() {
        let e = Env::default();

        let mut reserve = testutils::default_reserve(&e);
        reserve.b_rate = 1_321_834_961;
        reserve.b_supply = 99_0000000;
        reserve.d_supply = 65_0000000;

        let result = reserve.to_asset_from_b_token(1_1234567);

        assert_eq!(result, 1_4850243);
    }

    #[test]
    fn test_to_effective_asset_from_d_token() {
        let e = Env::default();

        let mut reserve = testutils::default_reserve(&e);
        reserve.d_rate = 1_321_834_961;
        reserve.b_supply = 99_0000000;
        reserve.d_supply = 65_0000000;
        reserve.l_factor = 1_1000000;

        let result = reserve.to_effective_asset_from_d_token(1_1234567);

        assert_eq!(result, 1_3500222);
    }

    #[test]
    fn test_to_effective_asset_from_b_token() {
        let e = Env::default();

        let mut reserve = testutils::default_reserve(&e);
        reserve.b_rate = 1_321_834_961;
        reserve.b_supply = 99_0000000;
        reserve.d_supply = 65_0000000;
        reserve.c_factor = 0_8500000;

        let result = reserve.to_effective_asset_from_b_token(1_1234567);

        assert_eq!(result, 1_2622706);
    }

    #[test]
    fn test_total_liabilities() {
        let e = Env::default();

        let mut reserve = testutils::default_reserve(&e);
        reserve.d_rate = 1_823_912_692;
        reserve.b_supply = 99_0000000;
        reserve.d_supply = 65_0000000;

        let result = reserve.total_liabilities();

        assert_eq!(result, 118_5543250);
    }

    #[test]
    fn test_total_supply() {
        let e = Env::default();

        let mut reserve = testutils::default_reserve(&e);
        reserve.b_rate = 1_823_912_692;
        reserve.b_supply = 99_0000000;
        reserve.d_supply = 65_0000000;

        let result = reserve.total_supply();

        assert_eq!(result, 180_5673565);
    }

    #[test]
    fn test_to_d_token_up() {
        let e = Env::default();

        let mut reserve = testutils::default_reserve(&e);
        reserve.d_rate = 1_321_834_961;
        reserve.b_supply = 99_0000000;
        reserve.d_supply = 65_0000000;

        let result = reserve.to_d_token_up(1_4850243);

        assert_eq!(result, 1_1234567);
    }

    #[test]
    fn test_to_d_token_down() {
        let e = Env::default();

        let mut reserve = testutils::default_reserve(&e);
        reserve.d_rate = 1_321_834_961;
        reserve.b_supply = 99_0000000;
        reserve.d_supply = 65_0000000;

        let result = reserve.to_d_token_down(1_4850243);

        assert_eq!(result, 1_1234566);
    }

    #[test]
    fn test_to_b_token_up() {
        let e = Env::default();

        let mut reserve = testutils::default_reserve(&e);
        reserve.b_rate = 1_321_834_961;
        reserve.b_supply = 99_0000000;
        reserve.d_supply = 65_0000000;

        let result = reserve.to_b_token_up(1_4850243);

        assert_eq!(result, 1_1234567);
    }

    #[test]
    fn test_to_b_token_down() {
        let e = Env::default();

        let mut reserve = testutils::default_reserve(&e);
        reserve.b_rate = 1_321_834_961;
        reserve.b_supply = 99_0000000;
        reserve.d_supply = 65_0000000;

        let result = reserve.to_b_token_down(1_4850243);

        assert_eq!(result, 1_1234566);
    }

    #[test]
<<<<<<< HEAD
    fn test_gulp() {
        let e = Env::default();
        e.mock_all_auths();

        e.ledger().set(LedgerInfo {
            timestamp: 123456 * 5,
            protocol_version: 22,
            sequence_number: 123456,
            network_id: Default::default(),
            base_reserve: 10,
            min_temp_entry_ttl: 10,
            min_persistent_entry_ttl: 10,
            max_entry_ttl: 3110400,
        });

        let mut reserve = testutils::default_reserve(&e);
        reserve.backstop_credit = 0_1234567;

        reserve.gulp(0_2000000, 100_0000000);
        assert_eq!(reserve.backstop_credit, 20_0000000 + 0_1234567);
        assert_eq!(reserve.b_rate, 1_800000000);
        assert_eq!(reserve.last_time, 0);
    }

    #[test]
    fn test_gulp_negative_delta_no_change() {
        let e = Env::default();
        e.mock_all_auths();

        e.ledger().set(LedgerInfo {
            timestamp: 123456 * 5,
            protocol_version: 22,
            sequence_number: 123456,
            network_id: Default::default(),
            base_reserve: 10,
            min_temp_entry_ttl: 10,
            min_persistent_entry_ttl: 10,
            max_entry_ttl: 3110400,
        });

        let mut reserve = testutils::default_reserve(&e);
        reserve.backstop_credit = 0_1234567;

        reserve.gulp(0_2000000, -10_0000000);
        assert_eq!(reserve.backstop_credit, 0_1234567);
        assert_eq!(reserve.b_rate, 1000000000);
        assert_eq!(reserve.last_time, 0);
=======
    #[should_panic(expected = "Error(Contract, #1223)")]
    fn test_require_action_allowed_panics_if_supply_disabled_asset() {
        let e = Env::default();

        let mut reserve = testutils::default_reserve(&e);
        reserve.enabled = false;

        reserve.require_action_allowed(&e, RequestType::SupplyCollateral as u32);
    }

    #[test]
    #[should_panic(expected = "Error(Contract, #1223)")]
    fn test_require_action_allowed_panics_if_borrow_disabled_asset() {
        let e = Env::default();

        let mut reserve = testutils::default_reserve(&e);
        reserve.enabled = false;

        reserve.require_action_allowed(&e, RequestType::Borrow as u32);
    }

    #[test]
    fn test_require_action_allowed_passed_if_withdraw_or_repay() {
        let e = Env::default();

        let mut reserve = testutils::default_reserve(&e);
        reserve.enabled = false;

        reserve.require_action_allowed(&e, RequestType::Withdraw as u32);
        reserve.require_action_allowed(&e, RequestType::WithdrawCollateral as u32);
        reserve.require_action_allowed(&e, RequestType::Repay as u32);
>>>>>>> 8ca8ccf5
    }
}<|MERGE_RESOLUTION|>--- conflicted
+++ resolved
@@ -702,7 +702,40 @@
     }
 
     #[test]
-<<<<<<< HEAD
+    #[should_panic(expected = "Error(Contract, #1223)")]
+    fn test_require_action_allowed_panics_if_supply_disabled_asset() {
+        let e = Env::default();
+
+        let mut reserve = testutils::default_reserve(&e);
+        reserve.enabled = false;
+
+        reserve.require_action_allowed(&e, RequestType::SupplyCollateral as u32);
+    }
+
+    #[test]
+    #[should_panic(expected = "Error(Contract, #1223)")]
+    fn test_require_action_allowed_panics_if_borrow_disabled_asset() {
+        let e = Env::default();
+
+        let mut reserve = testutils::default_reserve(&e);
+        reserve.enabled = false;
+
+        reserve.require_action_allowed(&e, RequestType::Borrow as u32);
+    }
+
+    #[test]
+    fn test_require_action_allowed_passed_if_withdraw_or_repay() {
+        let e = Env::default();
+
+        let mut reserve = testutils::default_reserve(&e);
+        reserve.enabled = false;
+
+        reserve.require_action_allowed(&e, RequestType::Withdraw as u32);
+        reserve.require_action_allowed(&e, RequestType::WithdrawCollateral as u32);
+        reserve.require_action_allowed(&e, RequestType::Repay as u32);
+    }
+
+    #[test]
     fn test_gulp() {
         let e = Env::default();
         e.mock_all_auths();
@@ -750,38 +783,5 @@
         assert_eq!(reserve.backstop_credit, 0_1234567);
         assert_eq!(reserve.b_rate, 1000000000);
         assert_eq!(reserve.last_time, 0);
-=======
-    #[should_panic(expected = "Error(Contract, #1223)")]
-    fn test_require_action_allowed_panics_if_supply_disabled_asset() {
-        let e = Env::default();
-
-        let mut reserve = testutils::default_reserve(&e);
-        reserve.enabled = false;
-
-        reserve.require_action_allowed(&e, RequestType::SupplyCollateral as u32);
-    }
-
-    #[test]
-    #[should_panic(expected = "Error(Contract, #1223)")]
-    fn test_require_action_allowed_panics_if_borrow_disabled_asset() {
-        let e = Env::default();
-
-        let mut reserve = testutils::default_reserve(&e);
-        reserve.enabled = false;
-
-        reserve.require_action_allowed(&e, RequestType::Borrow as u32);
-    }
-
-    #[test]
-    fn test_require_action_allowed_passed_if_withdraw_or_repay() {
-        let e = Env::default();
-
-        let mut reserve = testutils::default_reserve(&e);
-        reserve.enabled = false;
-
-        reserve.require_action_allowed(&e, RequestType::Withdraw as u32);
-        reserve.require_action_allowed(&e, RequestType::WithdrawCollateral as u32);
-        reserve.require_action_allowed(&e, RequestType::Repay as u32);
->>>>>>> 8ca8ccf5
     }
 }